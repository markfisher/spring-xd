/*
 * Copyright 2002-2014 the original author or authors.
 *
 * Licensed under the Apache License, Version 2.0 (the "License"); you may not use this file except in compliance with
 * the License. You may obtain a copy of the License at
 *
 * http://www.apache.org/licenses/LICENSE-2.0
 *
 * Unless required by applicable law or agreed to in writing, software distributed under the License is distributed on
 * an "AS IS" BASIS, WITHOUT WARRANTIES OR CONDITIONS OF ANY KIND, either express or implied. See the License for the
 * specific language governing permissions and limitations under the License.
 */

package org.springframework.xd.dirt.integration.test;

import java.util.HashMap;
import java.util.Map;
import java.util.Map.Entry;

import org.apache.curator.framework.recipes.cache.PathChildrenCache;
import org.apache.curator.framework.recipes.cache.PathChildrenCacheListener;
<<<<<<< HEAD
import org.apache.zookeeper.Watcher;
=======
>>>>>>> b086cea9

import org.springframework.integration.x.bus.MessageBus;
import org.springframework.util.Assert;
import org.springframework.xd.dirt.module.DelegatingModuleRegistry;
import org.springframework.xd.dirt.module.ModuleRegistry;
import org.springframework.xd.dirt.module.ResourceModuleRegistry;
import org.springframework.xd.dirt.server.DeployedModuleState;
import org.springframework.xd.dirt.server.SingleNodeApplication;
import org.springframework.xd.dirt.stream.StreamDefinition;
import org.springframework.xd.dirt.stream.StreamDefinitionRepository;
import org.springframework.xd.dirt.stream.StreamDeployer;
import org.springframework.xd.dirt.stream.StreamRepository;
import org.springframework.xd.dirt.zookeeper.ZooKeeperConnection;
import org.springframework.xd.module.ModuleDefinition;
import org.springframework.xd.module.core.Module;


/**
 * A helper class that provides methods used for testing streams with {@link SingleNodeApplication}. It exposes
 * components and methods used for stream creation, deployment, and destruction and provides access to the
 * {@link MessageBus}. Additionally, it supports registration of modules contained in a local resource location
 * (default: "file:./config").
 * 
 * 
 * @author David Turanski
 * 
 */
public class SingleNodeIntegrationTestSupport {

	private StreamDefinitionRepository streamDefinitionRepository;

	private StreamRepository streamRepository;

	private StreamDeployer streamDeployer;

	private DeployedModuleState deployedModuleState;

	private MessageBus messageBus;

	private ZooKeeperConnection zooKeeperConnection;

<<<<<<< HEAD
=======
	private final Map<String, PathChildrenCache> mapChildren = new HashMap<String, PathChildrenCache>();

>>>>>>> b086cea9
	public SingleNodeIntegrationTestSupport(SingleNodeApplication application) {
		this(application, "file:./config");
	}

	/**
	 * Constructor useful for testing custom modules
	 * 
	 * @param application the {@link SingleNodeApplication}
	 * @param moduleResourceLocation an additional Spring (file: or classpath:) resource location used by the
	 *        {@link ModuleRegistry}
	 */
	public SingleNodeIntegrationTestSupport(SingleNodeApplication application, String moduleResourceLocation) {
		Assert.notNull(application, "SingleNodeApplication must not be null");
		deployedModuleState = new DeployedModuleState();
		streamDefinitionRepository = application.pluginContext().getBean(StreamDefinitionRepository.class);
		streamRepository = application.pluginContext().getBean(StreamRepository.class);
		streamDeployer = application.adminContext().getBean(StreamDeployer.class);
		messageBus = application.pluginContext().getBean(MessageBus.class);
		zooKeeperConnection = application.adminContext().getBean(ZooKeeperConnection.class);
		application.containerContext().addApplicationListener(deployedModuleState);
		Assert.hasText(moduleResourceLocation, "'moduleResourceLocation' cannot be null or empty");
		ResourceModuleRegistry cp = new ResourceModuleRegistry(moduleResourceLocation);
		DelegatingModuleRegistry cmr1 = application.pluginContext().getBean(DelegatingModuleRegistry.class);
		cmr1.addDelegate(cp);
		DelegatingModuleRegistry cmr2 = application.adminContext().getBean(DelegatingModuleRegistry.class);
		if (cmr1 != cmr2) {
			cmr2.addDelegate(cp);
		}

	}

	public final StreamDeployer streamDeployer() {
		return streamDeployer;
	}

	public final StreamRepository streamRepository() {
		return streamRepository;
	}

	public final StreamDefinitionRepository streamDefinitionRepository() {
		return streamDefinitionRepository;
	}

	public final MessageBus messageBus() {
		return this.messageBus;
	}

	public final Map<String, Map<Integer, Module>> deployedModules() {
		return deployedModuleState.getDeployedModules();
	}

	public final boolean deployStream(StreamDefinition definition) {
		return waitForDeploy(definition);
	}

	public final boolean createAndDeployStream(StreamDefinition definition) {
		streamDeployer.save(definition);
		return waitForDeploy(definition);
	}

	public final boolean undeployStream(StreamDefinition definition) {
		return waitForUndeploy(definition);
	}

	public final boolean undeployAndDestroyStream(StreamDefinition definition) {
		boolean result = waitForUndeploy(definition);
		streamDeployer.delete(definition.getName());
		return result;
	}

	public final Module getModule(String moduleName, int index) {
		final Map<String, Map<Integer, Module>> deployedModules = deployedModuleState.getDeployedModules();

		Module matchedModule = null;
		for (Entry<String, Map<Integer, Module>> entry : deployedModules.entrySet()) {
			final Module module = entry.getValue().get(index);
			if (module != null && moduleName.equals(module.getName())) {
				matchedModule = module;
				break;
			}
		}
		return matchedModule;
	}

	public ZooKeeperConnection zooKeeperConnection() {
		return this.zooKeeperConnection;
	}

<<<<<<< HEAD
	public void addPathListener(PathChildrenCacheListener listener, String path) {
		System.out.println("Addding listener on " + path + " running:" + zooKeeperConnection.isRunning());
		new PathChildrenCache(zooKeeperConnection.getClient(), path, true).getListenable()
				.addListener(listener);
	}

	public void addWatcher(Watcher watcher, String path) {
		System.out.println("Addding watcher on " + path);
		try {
			zooKeeperConnection.getClient().getData().usingWatcher(watcher).forPath(path);
		}
		catch (Exception e) {
			// TODO Auto-generated catch block
			e.printStackTrace();
=======
	/**
	 * Add a {@link PathChildrenCacheListener} for the given path.
	 *
	 * @param path      the path whose children to listen to
	 * @param listener  the children listener
	 */
	public void addPathListener(String path, PathChildrenCacheListener listener) {
		System.out.println("Adding listener on " + path + " running:" + zooKeeperConnection.isRunning());
		PathChildrenCache cache = mapChildren.get(path);
		if (cache == null) {
			mapChildren.put(path, cache = new PathChildrenCache(zooKeeperConnection.getClient(), path, true));
			try {
				cache.start();
			}
			catch (Exception e) {
				throw e instanceof RuntimeException ? ((RuntimeException) e) : new RuntimeException(e);
			}
		}
		cache.getListenable().addListener(listener);
	}

	/**
	 * Remove a {@link PathChildrenCacheListener} for the given path.
	 *
	 * @param path      the path whose children to listen to
	 * @param listener  the children listener
	 */
	public void removePathListener(String path, PathChildrenCacheListener listener) {
		PathChildrenCache cache = mapChildren.get(path);
		if (cache != null) {
			cache.getListenable().removeListener(listener);
			if (cache.getListenable().size() == 0) {
				try {
					cache.close();
				}
				catch (Exception e) {
					throw e instanceof RuntimeException ? ((RuntimeException) e) : new RuntimeException(e);
				}
			}
>>>>>>> b086cea9
		}
	}

	private final boolean waitForStreamOp(StreamDefinition definition, boolean isDeploy) {
		final int MAX_TRIES = 40;
		int tries = 1;
		boolean done = false;
		while (!done && tries <= MAX_TRIES) {
			done = true;
			int i = definition.getModuleDefinitions().size();
			for (ModuleDefinition module : definition.getModuleDefinitions()) {
				Module deployedModule = getModule(module.getName(), --i);

				done = (isDeploy) ? deployedModule != null : deployedModule == null;
				if (!done) {
					break;
				}
			}
			if (!done) {
				try {
					Thread.sleep(100);
					tries++;
				}
				catch (InterruptedException e) {
					Thread.currentThread().interrupt();
				}
			}
		}
		return done;
	}

	private final boolean waitForUndeploy(StreamDefinition definition) {
		streamDeployer.undeploy(definition.getName());
		return waitForStreamOp(definition, false);
	}

	private final boolean waitForDeploy(StreamDefinition definition) {
		streamDeployer.deploy(definition.getName());
		return waitForStreamOp(definition, true);
	}

}<|MERGE_RESOLUTION|>--- conflicted
+++ resolved
@@ -19,10 +19,6 @@
 
 import org.apache.curator.framework.recipes.cache.PathChildrenCache;
 import org.apache.curator.framework.recipes.cache.PathChildrenCacheListener;
-<<<<<<< HEAD
-import org.apache.zookeeper.Watcher;
-=======
->>>>>>> b086cea9
 
 import org.springframework.integration.x.bus.MessageBus;
 import org.springframework.util.Assert;
@@ -64,11 +60,8 @@
 
 	private ZooKeeperConnection zooKeeperConnection;
 
-<<<<<<< HEAD
-=======
 	private final Map<String, PathChildrenCache> mapChildren = new HashMap<String, PathChildrenCache>();
 
->>>>>>> b086cea9
 	public SingleNodeIntegrationTestSupport(SingleNodeApplication application) {
 		this(application, "file:./config");
 	}
@@ -157,27 +150,11 @@
 		return this.zooKeeperConnection;
 	}
 
-<<<<<<< HEAD
-	public void addPathListener(PathChildrenCacheListener listener, String path) {
-		System.out.println("Addding listener on " + path + " running:" + zooKeeperConnection.isRunning());
-		new PathChildrenCache(zooKeeperConnection.getClient(), path, true).getListenable()
-				.addListener(listener);
-	}
-
-	public void addWatcher(Watcher watcher, String path) {
-		System.out.println("Addding watcher on " + path);
-		try {
-			zooKeeperConnection.getClient().getData().usingWatcher(watcher).forPath(path);
-		}
-		catch (Exception e) {
-			// TODO Auto-generated catch block
-			e.printStackTrace();
-=======
 	/**
 	 * Add a {@link PathChildrenCacheListener} for the given path.
-	 *
-	 * @param path      the path whose children to listen to
-	 * @param listener  the children listener
+	 * 
+	 * @param path the path whose children to listen to
+	 * @param listener the children listener
 	 */
 	public void addPathListener(String path, PathChildrenCacheListener listener) {
 		System.out.println("Adding listener on " + path + " running:" + zooKeeperConnection.isRunning());
@@ -196,9 +173,9 @@
 
 	/**
 	 * Remove a {@link PathChildrenCacheListener} for the given path.
-	 *
-	 * @param path      the path whose children to listen to
-	 * @param listener  the children listener
+	 * 
+	 * @param path the path whose children to listen to
+	 * @param listener the children listener
 	 */
 	public void removePathListener(String path, PathChildrenCacheListener listener) {
 		PathChildrenCache cache = mapChildren.get(path);
@@ -212,7 +189,7 @@
 					throw e instanceof RuntimeException ? ((RuntimeException) e) : new RuntimeException(e);
 				}
 			}
->>>>>>> b086cea9
+
 		}
 	}
 
