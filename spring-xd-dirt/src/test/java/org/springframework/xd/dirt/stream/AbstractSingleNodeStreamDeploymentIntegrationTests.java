--- conflicted
+++ resolved
@@ -24,11 +24,6 @@
 import org.apache.curator.framework.CuratorFramework;
 import org.apache.curator.framework.recipes.cache.PathChildrenCacheEvent;
 import org.apache.curator.framework.recipes.cache.PathChildrenCacheListener;
-<<<<<<< HEAD
-import org.apache.zookeeper.WatchedEvent;
-import org.apache.zookeeper.Watcher;
-=======
->>>>>>> b086cea9
 import org.junit.After;
 import org.junit.AfterClass;
 import org.junit.ClassRule;
@@ -197,12 +192,7 @@
 			TestMessageBusInjection.injectMessageBus(singleNodeApplication, testMessageBus);
 		}
 		ContainerMetadata cm = singleNodeApplication.containerContext().getBean(ContainerMetadata.class);
-<<<<<<< HEAD
-		integrationSupport.addPathListener(new DeploymentsListener(), Paths.build(Paths.DEPLOYMENTS, cm.getId()));
-		integrationSupport.addWatcher(new DeploymentsListener(), Paths.build(Paths.STREAMS));
-=======
 		integrationSupport.addPathListener(Paths.build(Paths.DEPLOYMENTS, cm.getId()), deploymentsListener);
->>>>>>> b086cea9
 	}
 
 	@AfterClass
@@ -354,27 +344,12 @@
 		barsink.unbind();
 	}
 
-<<<<<<< HEAD
-	static class DeploymentsListener implements PathChildrenCacheListener, Watcher {
-
-		@Override
-		public void childEvent(CuratorFramework client, PathChildrenCacheEvent event) throws Exception {
-			System.out.println("******************************* got an event " + " " + event.getType());
-		}
-
-		@Override
-		public void process(WatchedEvent event) {
-			System.out.println("******************************* got an event " + " " + event.getType());
-		}
-=======
-	static class DeploymentsListener implements PathChildrenCacheListener  {
+	static class DeploymentsListener implements PathChildrenCacheListener {
 
 		@Override
 		public void childEvent(CuratorFramework client, PathChildrenCacheEvent event) throws Exception {
 			System.out.println(String.format("********** Received ZooKeeper event of type '%s' for path '%s'",
 					event.getType(), event.getData().getPath()));
 		}
-
->>>>>>> b086cea9
 	}
 }